--- conflicted
+++ resolved
@@ -1518,17 +1518,10 @@
 [[howto-logging]]
 == Logging
 
-<<<<<<< HEAD
 Spring Boot has no mandatory logging dependency, except for the Commons Logging API, of
-which there are many implementations to choose from. To use http://logback.qos.ch[Logback]
+which there are many implementations to choose from. To use https://logback.qos.ch[Logback]
 you need to include it and `jcl-over-slf4j` (which implements the Commons Logging API) on
 the classpath. The simplest way to do that is through the starters which all depend on
-=======
-Spring Boot has no mandatory logging dependency, except for the `commons-logging` API, of
-which there are many implementations to choose from. To use https://logback.qos.ch[Logback]
-you need to include it, and some bindings for `commons-logging` on the classpath. The
-simplest way to do that is through the starter poms which all depend on
->>>>>>> 35572b6a
 `spring-boot-starter-logging`. For a web application you only need
 `spring-boot-starter-web` since it depends transitively on the logging starter. For
 example, using Maven:
@@ -1630,24 +1623,13 @@
 
 [[howto-configure-log4j-for-logging]]
 === Configure Log4j for logging
-<<<<<<< HEAD
-Spring Boot supports http://logging.apache.org/log4j/2.x[Log4j 2] for logging
+Spring Boot supports https://logging.apache.org/log4j/2.x[Log4j 2] for logging
 configuration if it is on the classpath. If you are using the starters for
 assembling dependencies that means you have to exclude Logback and then include log4j 2
 instead. If you aren't using the starters then you need to provide `jcl-over-slf4j`
 (at least) in addition to Log4j 2.
 
 The simplest path is probably through the starters, even though it requires some
-=======
-Spring Boot also supports either https://logging.apache.org/log4j/1.2[Log4j] or
-https://logging.apache.org/log4j/2.x[Log4j 2] for logging configuration, but only if one
-of them is on the classpath. If you are using the starter poms for assembling
-dependencies that means you have to exclude Logback and then include your chosen version
-of Log4j instead. If you aren't using the starter poms then you need to provide
-`commons-logging` (at least) in addition to your chosen version of Log4j.
-
-The simplest path is probably through the starter poms, even though it requires some
->>>>>>> 35572b6a
 jiggling with excludes, .e.g. in Maven:
 
 [source,xml,indent=0,subs="verbatim,quotes,attributes"]
@@ -2175,17 +2157,11 @@
 
 
 [[howto-use-a-higher-level-database-migration-tool]]
-<<<<<<< HEAD
 === Use a higher-level database migration tool
-Spring Boot supports two higher-level migration tools: http://flywaydb.org/[Flyway]
-and http://www.liquibase.org/[Liquibase].
-=======
-=== Use a higher level database migration tool
-Spring Boot works fine with higher level migration tools https://flywaydb.org/[Flyway]
-(SQL-based) and https://www.liquibase.org/[Liquibase] (XML). In general we prefer
-Flyway because it is easier on the eyes, and it isn't very common to need platform
-independence: usually only one or at most couple of platforms is needed.
->>>>>>> 35572b6a
+Spring Boot supports two higher-level migration tools: https://flywaydb.org/[Flyway]
+and https://www.liquibase.org/[Liquibase].
+
+
 
 [[howto-execute-flyway-database-migrations-on-startup]]
 ==== Execute Flyway database migrations on startup
