/*
 * Copyright 2012-2019 the original author or authors.
 *
 * Licensed under the Apache License, Version 2.0 (the "License");
 * you may not use this file except in compliance with the License.
 * You may obtain a copy of the License at
 *
 *      https://www.apache.org/licenses/LICENSE-2.0
 *
 * Unless required by applicable law or agreed to in writing, software
 * distributed under the License is distributed on an "AS IS" BASIS,
 * WITHOUT WARRANTIES OR CONDITIONS OF ANY KIND, either express or implied.
 * See the License for the specific language governing permissions and
 * limitations under the License.
 */

package org.springframework.boot.autoconfigure.elasticsearch.jest;

import java.io.IOException;
import java.util.HashMap;
import java.util.Map;

import com.google.gson.Gson;
import io.searchbox.action.Action;
import io.searchbox.client.JestClient;
import io.searchbox.client.JestResult;
import io.searchbox.client.http.JestHttpClient;
import io.searchbox.core.Get;
import io.searchbox.core.Index;
import org.junit.After;
import org.junit.Before;
import org.junit.Test;
import org.junit.runner.RunWith;

import org.springframework.beans.factory.BeanCreationException;
import org.springframework.boot.autoconfigure.AutoConfigurations;
import org.springframework.boot.autoconfigure.data.elasticsearch.ElasticsearchNodeTemplate;
import org.springframework.boot.autoconfigure.gson.GsonAutoConfiguration;
import org.springframework.boot.test.context.runner.ApplicationContextRunner;
import org.springframework.boot.testsupport.runner.classpath.ClassPathOverrides;
import org.springframework.boot.testsupport.runner.classpath.ModifiedClassPathRunner;
import org.springframework.context.annotation.Bean;
import org.springframework.context.annotation.Configuration;
import org.springframework.context.annotation.Import;

import static org.assertj.core.api.Assertions.assertThat;
import static org.mockito.Mockito.mock;

/**
 * Tests for {@link JestAutoConfiguration}.
 *
 * @author Stephane Nicoll
 * @author Andy Wilkinson
 */
@RunWith(ModifiedClassPathRunner.class)
@ClassPathOverrides("org.apache.logging.log4j:log4j-core:2.10.0")
public class JestAutoConfigurationTests {

	private ApplicationContextRunner contextRunner = new ApplicationContextRunner()
			.withConfiguration(AutoConfigurations.of(GsonAutoConfiguration.class, JestAutoConfiguration.class));

	@Before
	public void preventElasticsearchFromConfiguringNetty() {
		System.setProperty("es.set.netty.runtime.available.processors", "false");
	}

	@After
	public void close() {
		System.clearProperty("es.set.netty.runtime.available.processors");
	}

	@Test
	public void jestClientOnLocalhostByDefault() {
<<<<<<< HEAD
		this.contextRunner
				.run((context) -> assertThat(context).hasSingleBean(JestClient.class));
=======
		this.contextRunner.run((context) -> assertThat(context.getBeansOfType(JestClient.class)).hasSize(1));
>>>>>>> c6c139d9
	}

	@Test
	public void customJestClient() {
		this.contextRunner.withUserConfiguration(CustomJestClient.class)
<<<<<<< HEAD
				.withPropertyValues(
						"spring.elasticsearch.jest.uris[0]=http://localhost:9200")
				.run((context) -> assertThat(context).hasSingleBean(JestClient.class));
=======
				.withPropertyValues("spring.elasticsearch.jest.uris[0]=http://localhost:9200")
				.run((context) -> assertThat(context.getBeansOfType(JestClient.class)).hasSize(1));
>>>>>>> c6c139d9
	}

	@Test
	public void customGson() {
		this.contextRunner.withUserConfiguration(CustomGson.class)
				.withPropertyValues("spring.elasticsearch.jest.uris=http://localhost:9200").run((context) -> {
					JestHttpClient client = (JestHttpClient) context.getBean(JestClient.class);
					assertThat(client.getGson()).isSameAs(context.getBean("customGson"));
				});
	}

	@Test
	public void customizerOverridesAutoConfig() {
		this.contextRunner.withUserConfiguration(BuilderCustomizer.class)
				.withPropertyValues("spring.elasticsearch.jest.uris=http://localhost:9200").run((context) -> {
					JestHttpClient client = (JestHttpClient) context.getBean(JestClient.class);
					assertThat(client.getGson()).isSameAs(context.getBean(BuilderCustomizer.class).getGson());
				});
	}

	@Test
	public void proxyHostWithoutPort() {
		this.contextRunner
				.withPropertyValues("spring.elasticsearch.jest.uris=http://localhost:9200",
						"spring.elasticsearch.jest.proxy.host=proxy.example.com")
				.run((context) -> assertThat(context.getStartupFailure()).isInstanceOf(BeanCreationException.class)
						.hasMessageContaining("Proxy port must not be null"));
	}

	@Test
	public void jestCanCommunicateWithElasticsearchInstance() {
		new ElasticsearchNodeTemplate().doWithNode((node) -> this.contextRunner
				.withPropertyValues("spring.elasticsearch.jest.uris=http://localhost:" + node.getHttpPort())
				.run((context) -> {
					JestClient client = context.getBean(JestClient.class);
					Map<String, String> source = new HashMap<>();
					source.put("a", "alpha");
					source.put("b", "bravo");
<<<<<<< HEAD
					Index index = new Index.Builder(source).index("foo").type("bar")
							.id("1").build();
					execute(client, index);
					Get getRequest = new Get.Builder("foo", "1").build();
					assertThat(execute(client, getRequest).getResponseCode())
							.isEqualTo(200);
=======
					Index index = new Index.Builder(source).index("foo").type("bar").build();
					execute(client, index);
					SearchSourceBuilder searchSourceBuilder = new SearchSourceBuilder();
					searchSourceBuilder.query(QueryBuilders.matchQuery("a", "alpha"));
					assertThat(
							execute(client, new Search.Builder(searchSourceBuilder.toString()).addIndex("foo").build())
									.getResponseCode()).isEqualTo(200);
>>>>>>> c6c139d9
				}));
	}

	private JestResult execute(JestClient client, Action<? extends JestResult> action) {
		for (int i = 0; i < 2; i++) {
			try {
				return client.execute(action);
			}
			catch (IOException ex) {
				// Continue
			}
		}
		try {
			return client.execute(action);
		}
		catch (IOException ex) {
			throw new RuntimeException(ex);
		}
	}

	@Configuration
	static class CustomJestClient {

		@Bean
		public JestClient customJestClient() {
			return mock(JestClient.class);
		}

	}

	@Configuration
	static class CustomGson {

		@Bean
		public Gson customGson() {
			return new Gson();
		}

	}

	@Configuration
	@Import(CustomGson.class)
	static class BuilderCustomizer {

		private final Gson gson = new Gson();

		@Bean
		public HttpClientConfigBuilderCustomizer customizer() {
			return (builder) -> builder.gson(BuilderCustomizer.this.gson);
		}

		Gson getGson() {
			return this.gson;
		}

	}

}<|MERGE_RESOLUTION|>--- conflicted
+++ resolved
@@ -71,25 +71,14 @@
 
 	@Test
 	public void jestClientOnLocalhostByDefault() {
-<<<<<<< HEAD
-		this.contextRunner
-				.run((context) -> assertThat(context).hasSingleBean(JestClient.class));
-=======
-		this.contextRunner.run((context) -> assertThat(context.getBeansOfType(JestClient.class)).hasSize(1));
->>>>>>> c6c139d9
+		this.contextRunner.run((context) -> assertThat(context).hasSingleBean(JestClient.class));
 	}
 
 	@Test
 	public void customJestClient() {
 		this.contextRunner.withUserConfiguration(CustomJestClient.class)
-<<<<<<< HEAD
-				.withPropertyValues(
-						"spring.elasticsearch.jest.uris[0]=http://localhost:9200")
+				.withPropertyValues("spring.elasticsearch.jest.uris[0]=http://localhost:9200")
 				.run((context) -> assertThat(context).hasSingleBean(JestClient.class));
-=======
-				.withPropertyValues("spring.elasticsearch.jest.uris[0]=http://localhost:9200")
-				.run((context) -> assertThat(context.getBeansOfType(JestClient.class)).hasSize(1));
->>>>>>> c6c139d9
 	}
 
 	@Test
@@ -128,22 +117,10 @@
 					Map<String, String> source = new HashMap<>();
 					source.put("a", "alpha");
 					source.put("b", "bravo");
-<<<<<<< HEAD
-					Index index = new Index.Builder(source).index("foo").type("bar")
-							.id("1").build();
+					Index index = new Index.Builder(source).index("foo").type("bar").id("1").build();
 					execute(client, index);
 					Get getRequest = new Get.Builder("foo", "1").build();
-					assertThat(execute(client, getRequest).getResponseCode())
-							.isEqualTo(200);
-=======
-					Index index = new Index.Builder(source).index("foo").type("bar").build();
-					execute(client, index);
-					SearchSourceBuilder searchSourceBuilder = new SearchSourceBuilder();
-					searchSourceBuilder.query(QueryBuilders.matchQuery("a", "alpha"));
-					assertThat(
-							execute(client, new Search.Builder(searchSourceBuilder.toString()).addIndex("foo").build())
-									.getResponseCode()).isEqualTo(200);
->>>>>>> c6c139d9
+					assertThat(execute(client, getRequest).getResponseCode()).isEqualTo(200);
 				}));
 	}
 
