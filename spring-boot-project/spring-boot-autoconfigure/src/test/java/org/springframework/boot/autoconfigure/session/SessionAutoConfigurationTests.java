--- conflicted
+++ resolved
@@ -246,13 +246,9 @@
 						context.getBeansOfType(DefaultCookieSerializer.class)).isEmpty());
 	}
 
-<<<<<<< HEAD
-	@Configuration(proxyBeanMethods = false)
-=======
 	@Test
 	public void autoConfiguredCookieSerializerIsConfiguredWithRememberMeRequestAttribute() {
-		this.contextRunner
-				.withUserConfiguration(SpringSessionRememberMeServicesConfiguration.class)
+		this.contextRunner.withBean(SpringSessionRememberMeServicesConfiguration.class)
 				.run((context) -> {
 					DefaultCookieSerializer cookieSerializer = context
 							.getBean(DefaultCookieSerializer.class);
@@ -262,8 +258,7 @@
 				});
 	}
 
-	@Configuration
->>>>>>> 0875a07f
+	@Configuration(proxyBeanMethods = false)
 	@EnableSpringHttpSession
 	static class SessionRepositoryConfiguration {
 
@@ -327,7 +322,7 @@
 
 	}
 
-	@Configuration
+	@Configuration(proxyBeanMethods = false)
 	@EnableSpringHttpSession
 	static class SpringSessionRememberMeServicesConfiguration
 			extends SessionRepositoryConfiguration {
