--- conflicted
+++ resolved
@@ -52,28 +52,22 @@
 			writeNestedEntry("nested.jar", unpackNested, jarOutputStream);
 			writeNestedEntry("another-nested.jar", unpackNested, jarOutputStream);
 			writeNestedEntry("space nested.jar", unpackNested, jarOutputStream);
-			writeNestedMultiReleaseEntry("multi-release.jar", unpackNested,
-					jarOutputStream);
+			writeNestedMultiReleaseEntry("multi-release.jar", unpackNested, jarOutputStream);
 		}
 	}
 
-<<<<<<< HEAD
-	private static void writeNestedEntry(String name, boolean unpackNested,
-			JarOutputStream jarOutputStream) throws Exception {
+	private static void writeNestedEntry(String name, boolean unpackNested, JarOutputStream jarOutputStream)
+			throws Exception {
 		writeNestedEntry(name, unpackNested, jarOutputStream, false);
 	}
 
-	private static void writeNestedMultiReleaseEntry(String name, boolean unpackNested,
-			JarOutputStream jarOutputStream) throws Exception {
+	private static void writeNestedMultiReleaseEntry(String name, boolean unpackNested, JarOutputStream jarOutputStream)
+			throws Exception {
 		writeNestedEntry(name, unpackNested, jarOutputStream, true);
 	}
 
-	private static void writeNestedEntry(String name, boolean unpackNested,
-			JarOutputStream jarOutputStream, boolean multiRelease) throws Exception {
-=======
-	private static void writeNestedEntry(String name, boolean unpackNested, JarOutputStream jarOutputStream)
-			throws Exception {
->>>>>>> c6c139d9
+	private static void writeNestedEntry(String name, boolean unpackNested, JarOutputStream jarOutputStream,
+			boolean multiRelease) throws Exception {
 		JarEntry nestedEntry = new JarEntry(name);
 		byte[] nestedJarData = getNestedJarData(multiRelease);
 		nestedEntry.setSize(nestedJarData.length);
@@ -111,24 +105,18 @@
 		return byteArrayOutputStream.toByteArray();
 	}
 
-<<<<<<< HEAD
-	private static void writeManifest(JarOutputStream jarOutputStream, String name)
-			throws Exception {
+	private static void writeManifest(JarOutputStream jarOutputStream, String name) throws Exception {
 		writeManifest(jarOutputStream, name, false);
 	}
 
-	private static void writeManifest(JarOutputStream jarOutputStream, String name,
-			boolean multiRelease) throws Exception {
-=======
-	private static void writeManifest(JarOutputStream jarOutputStream, String name) throws Exception {
->>>>>>> c6c139d9
+	private static void writeManifest(JarOutputStream jarOutputStream, String name, boolean multiRelease)
+			throws Exception {
 		writeDirEntry(jarOutputStream, "META-INF/");
 		Manifest manifest = new Manifest();
 		manifest.getMainAttributes().putValue("Built-By", name);
 		manifest.getMainAttributes().put(Attributes.Name.MANIFEST_VERSION, "1.0");
 		if (multiRelease) {
-			manifest.getMainAttributes().putValue("Multi-Release",
-					Boolean.toString(true));
+			manifest.getMainAttributes().putValue("Multi-Release", Boolean.toString(true));
 		}
 		jarOutputStream.putNextEntry(new ZipEntry("META-INF/MANIFEST.MF"));
 		manifest.write(jarOutputStream);
