--- conflicted
+++ resolved
@@ -14,29 +14,12 @@
           - '[3.2.0]'
       - project: derby
         versions:
-<<<<<<< HEAD
           # 10.15 requires Java 9
           - '[10.15,)'
-=======
-          # Switches to Jarkarta EE API dependencies resulting in duplicate classes
-          - '[2.3.2,2.4)'
-      - project: jetty
-        versions:
-          # Contains incompatiable class change
-          - '9.4.20.v20190813'
       - project: netty
         versions:
           # https://github.com/reactor/reactor-netty/issues/844
           - '[4.1.40.Final,)'
-      - project: saaj-impl
-        versions:
-          # Switches to Jarkarta EE API dependencies resulting in duplicate classes
-          - '[1.5.1,1.6)'
-      - project: selenium-htmlunit
-        versions:
-          # Requires a new minor of Selenium which contains breaking API changes
-          - '[2.33.1,2.34)'
->>>>>>> 9c09c7d5
   verify:
     ignored-dependencies:
       # Avoid conflicting transitive requirements for
