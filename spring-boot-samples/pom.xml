<?xml version="1.0" encoding="UTF-8"?>
<project xmlns="http://maven.apache.org/POM/4.0.0" xmlns:xsi="http://www.w3.org/2001/XMLSchema-instance"
	xsi:schemaLocation="http://maven.apache.org/POM/4.0.0 http://maven.apache.org/xsd/maven-4.0.0.xsd">
	<modelVersion>4.0.0</modelVersion>
	<parent>
		<groupId>org.springframework.boot</groupId>
		<artifactId>spring-boot-starter-parent</artifactId>
		<version>${revision}</version>
		<relativePath>../spring-boot-project/spring-boot-starters/spring-boot-starter-parent</relativePath>
	</parent>
	<artifactId>spring-boot-samples</artifactId>
	<packaging>pom</packaging>
	<name>Spring Boot Samples</name>
	<description>Spring Boot Samples</description>
	<properties>
		<main.basedir>${basedir}/..</main.basedir>
		<java.version>1.8</java.version>
		<spring-javaformat.version>0.0.2</spring-javaformat.version>
		<disable.checks>false</disable.checks>
	</properties>
	<modules>
		<module>spring-boot-sample-ant</module>
		<module>spring-boot-sample-activemq</module>
		<module>spring-boot-sample-actuator</module>
		<module>spring-boot-sample-actuator-log4j2</module>
		<module>spring-boot-sample-actuator-noweb</module>
		<module>spring-boot-sample-actuator-ui</module>
		<module>spring-boot-sample-actuator-custom-security</module>
		<module>spring-boot-sample-amqp</module>
		<module>spring-boot-sample-animated-banner</module>
		<module>spring-boot-sample-aop</module>
		<module>spring-boot-sample-atmosphere</module>
		<module>spring-boot-sample-batch</module>
		<module>spring-boot-sample-cache</module>
		<module>spring-boot-sample-custom-layout</module>
		<module>spring-boot-sample-data-cassandra</module>
		<module>spring-boot-sample-data-couchbase</module>
		<module>spring-boot-sample-data-elasticsearch</module>
		<module>spring-boot-sample-data-jpa</module>
		<module>spring-boot-sample-data-ldap</module>
		<module>spring-boot-sample-data-mongodb</module>
		<module>spring-boot-sample-data-neo4j</module>
		<module>spring-boot-sample-data-redis</module>
		<module>spring-boot-sample-data-rest</module>
		<module>spring-boot-sample-data-solr</module>
		<module>spring-boot-sample-devtools</module>
		<module>spring-boot-sample-flyway</module>
		<module>spring-boot-sample-hateoas</module>
		<module>spring-boot-sample-integration</module>
		<module>spring-boot-sample-jersey</module>
		<module>spring-boot-sample-jersey1</module>
		<module>spring-boot-sample-jetty</module>
		<module>spring-boot-sample-jetty-jsp</module>
		<module>spring-boot-sample-jetty-ssl</module>
		<module>spring-boot-sample-jooq</module>
		<module>spring-boot-sample-jpa</module>
		<module>spring-boot-sample-jta-atomikos</module>
		<module>spring-boot-sample-jta-bitronix</module>
		<module>spring-boot-sample-jta-narayana</module>
		<module>spring-boot-sample-jta-jndi</module>
		<module>spring-boot-sample-junit-jupiter</module>
		<module>spring-boot-sample-kafka</module>
		<module>spring-boot-sample-liquibase</module>
		<module>spring-boot-sample-logback</module>
		<module>spring-boot-sample-oauth2-client</module>
		<module>spring-boot-sample-parent-context</module>
		<module>spring-boot-sample-profile</module>
		<module>spring-boot-sample-property-validation</module>
		<module>spring-boot-sample-quartz</module>
		<module>spring-boot-sample-secure</module>
		<module>spring-boot-sample-secure-webflux</module>
		<module>spring-boot-sample-servlet</module>
		<module>spring-boot-sample-session</module>
		<module>spring-boot-sample-session-webflux</module>
		<module>spring-boot-sample-simple</module>
		<module>spring-boot-sample-test</module>
		<module>spring-boot-sample-test-nomockito</module>
		<module>spring-boot-sample-testng</module>
		<module>spring-boot-sample-tomcat</module>
		<module>spring-boot-sample-tomcat-jsp</module>
		<module>spring-boot-sample-tomcat-ssl</module>
		<module>spring-boot-sample-tomcat-multi-connectors</module>
		<module>spring-boot-sample-traditional</module>
		<module>spring-boot-sample-undertow</module>
		<module>spring-boot-sample-undertow-ssl</module>
		<module>spring-boot-sample-war</module>
		<module>spring-boot-sample-web-freemarker</module>
		<module>spring-boot-sample-web-groovy-templates</module>
		<module>spring-boot-sample-web-jsp</module>
		<module>spring-boot-sample-web-method-security</module>
		<module>spring-boot-sample-web-mustache</module>
		<module>spring-boot-sample-web-secure</module>
		<module>spring-boot-sample-web-secure-custom</module>
		<module>spring-boot-sample-web-secure-jdbc</module>
		<module>spring-boot-sample-web-static</module>
		<module>spring-boot-sample-web-ui</module>
		<module>spring-boot-sample-webflux</module>
		<module>spring-boot-sample-websocket-jetty</module>
		<module>spring-boot-sample-websocket-tomcat</module>
		<module>spring-boot-sample-websocket-undertow</module>
		<module>spring-boot-sample-webservices</module>
		<module>spring-boot-sample-xml</module>
	</modules>
	<!-- No dependencies - otherwise the samples won't work if you change the
		parent -->
	<build>
		<pluginManagement>
			<plugins>
				<plugin>
					<groupId>org.codehaus.mojo</groupId>
					<artifactId>flatten-maven-plugin</artifactId>
					<inherited>true</inherited>
					<executions>
						<execution>
							<id>flatten</id>
							<phase>process-resources</phase>
							<goals>
								<goal>flatten</goal>
							</goals>
							<configuration>
								<updatePomFile>true</updatePomFile>
								<flattenMode>oss</flattenMode>
							</configuration>
						</execution>
					</executions>
				</plugin>
				<plugin>
					<groupId>org.eclipse.m2e</groupId>
					<artifactId>lifecycle-mapping</artifactId>
					<version>1.0.0</version>
					<configuration>
						<lifecycleMappingMetadata>
							<pluginExecutions>
								<pluginExecution>
									<pluginExecutionFilter>
										<groupId>
											org.apache.maven.plugins
										</groupId>
										<artifactId>
											maven-enforcer-plugin
										</artifactId>
										<versionRange>
											[1.3.1,)
										</versionRange>
										<goals>
											<goal>enforce</goal>
										</goals>
									</pluginExecutionFilter>
									<action>
										<ignore />
									</action>
								</pluginExecution>
								<pluginExecution>
									<pluginExecutionFilter>
										<groupId>
											org.springframework.boot
										</groupId>
										<artifactId>
											spring-boot-maven-plugin
										</artifactId>
										<versionRange>
											[1.4.0.BUILD-SNAPSHOT,)
										</versionRange>
										<goals>
											<goal>build-info</goal>
										</goals>
									</pluginExecutionFilter>
									<action>
										<ignore />
									</action>
								</pluginExecution>
							</pluginExecutions>
						</lifecycleMappingMetadata>
					</configuration>
				</plugin>
			</plugins>
		</pluginManagement>
		<plugins>
			<plugin>
				<groupId>io.spring.javaformat</groupId>
				<artifactId>spring-javaformat-maven-plugin</artifactId>
				<version>${spring-javaformat.version}</version>
				<executions>
					<execution>
						<phase>validate</phase>
						<configuration>
							<skip>${disable.checks}</skip>
						</configuration>
						<goals>
							<goal>validate</goal>
						</goals>
					</execution>
				</executions>
			</plugin>
			<plugin>
				<groupId>org.apache.maven.plugins</groupId>
				<artifactId>maven-checkstyle-plugin</artifactId>
				<version>3.0.0</version>
				<dependencies>
					<dependency>
						<groupId>com.puppycrawl.tools</groupId>
						<artifactId>checkstyle</artifactId>
						<version>8.8</version>
					</dependency>
					<dependency>
						<groupId>io.spring.javaformat</groupId>
						<artifactId>spring-javaformat-checkstyle</artifactId>
						<version>${spring-javaformat.version}</version>
					</dependency>
				</dependencies>
				<executions>
					<execution>
						<id>checkstyle-validation</id>
						<phase>validate</phase>
						<configuration>
							<skip>${disable.checks}</skip>
							<configLocation>../spring-boot-parent/src/checkstyle/checkstyle.xml</configLocation>
							<suppressionsLocation>../spring-boot-parent/src/checkstyle/checkstyle-suppressions.xml</suppressionsLocation>
							<includeTestSourceDirectory>true</includeTestSourceDirectory>
						</configuration>
						<goals>
							<goal>check</goal>
						</goals>
					</execution>
				</executions>
			</plugin>
			<plugin>
				<groupId>org.apache.maven.plugins</groupId>
				<artifactId>maven-surefire-plugin</artifactId>
				<configuration>
					<includes>
						<include>**/*Tests.java</include>
					</includes>
					<excludes>
						<exclude>**/Abstract*.java</exclude>
					</excludes>
					<systemPropertyVariables>
						<java.security.egd>file:/dev/./urandom</java.security.egd>
						<java.awt.headless>true</java.awt.headless>
					</systemPropertyVariables>
				</configuration>
			</plugin>
			<plugin>
				<groupId>org.apache.maven.plugins</groupId>
				<artifactId>maven-enforcer-plugin</artifactId>
				<executions>
					<execution>
						<id>enforce-rules</id>
						<goals>
							<goal>enforce</goal>
						</goals>
						<configuration>
							<rules>
								<bannedDependencies>
									<excludes>
										<exclude>commons-logging:*:*</exclude>
									</excludes>
									<searchTransitive>true</searchTransitive>
								</bannedDependencies>
							</rules>
							<fail>true</fail>
						</configuration>
					</execution>
				</executions>
			</plugin>
			<plugin>
				<groupId>org.apache.maven.plugins</groupId>
				<artifactId>maven-install-plugin</artifactId>
				<configuration>
					<skip>true</skip>
				</configuration>
			</plugin>
			<plugin>
				<groupId>org.apache.maven.plugins</groupId>
				<artifactId>maven-javadoc-plugin</artifactId>
				<configuration>
					<skip>true</skip>
				</configuration>
				<inherited>true</inherited>
			</plugin>
		</plugins>
	</build>
<<<<<<< HEAD
=======
	<repositories>
		<repository>
			<id>spring-snapshots</id>
			<name>Spring Snapshots</name>
			<url>https://repo.spring.io/snapshot</url>
			<snapshots>
				<enabled>true</enabled>
			</snapshots>
		</repository>
		<repository>
			<id>spring-milestones</id>
			<name>Spring Milestones</name>
			<url>https://repo.spring.io/milestone</url>
			<snapshots>
				<enabled>false</enabled>
			</snapshots>
		</repository>
	</repositories>
	<pluginRepositories>
		<pluginRepository>
			<id>spring-snapshots</id>
			<name>Spring Snapshots</name>
			<url>https://repo.spring.io/snapshot</url>
			<snapshots>
				<enabled>true</enabled>
			</snapshots>
		</pluginRepository>
		<pluginRepository>
			<id>spring-milestones</id>
			<name>Spring Milestones</name>
			<url>https://repo.spring.io/milestone</url>
			<snapshots>
				<enabled>false</enabled>
			</snapshots>
		</pluginRepository>
		<pluginRepository>
			<id>spring-releases</id>
			<name>Spring Releases</name>
			<url>https://repo.spring.io/release</url>
			<snapshots>
				<enabled>false</enabled>
			</snapshots>
		</pluginRepository>
	</pluginRepositories>
	<profiles>
		<profile>
			<id>fast</id>
			<activation>
				<property>
					<name>fast</name>
				</property>
			</activation>
			<properties>
				<disable.checks>true</disable.checks>
			</properties>
		</profile>
	</profiles>
>>>>>>> 2bfcefa4
</project><|MERGE_RESOLUTION|>--- conflicted
+++ resolved
@@ -280,52 +280,6 @@
 			</plugin>
 		</plugins>
 	</build>
-<<<<<<< HEAD
-=======
-	<repositories>
-		<repository>
-			<id>spring-snapshots</id>
-			<name>Spring Snapshots</name>
-			<url>https://repo.spring.io/snapshot</url>
-			<snapshots>
-				<enabled>true</enabled>
-			</snapshots>
-		</repository>
-		<repository>
-			<id>spring-milestones</id>
-			<name>Spring Milestones</name>
-			<url>https://repo.spring.io/milestone</url>
-			<snapshots>
-				<enabled>false</enabled>
-			</snapshots>
-		</repository>
-	</repositories>
-	<pluginRepositories>
-		<pluginRepository>
-			<id>spring-snapshots</id>
-			<name>Spring Snapshots</name>
-			<url>https://repo.spring.io/snapshot</url>
-			<snapshots>
-				<enabled>true</enabled>
-			</snapshots>
-		</pluginRepository>
-		<pluginRepository>
-			<id>spring-milestones</id>
-			<name>Spring Milestones</name>
-			<url>https://repo.spring.io/milestone</url>
-			<snapshots>
-				<enabled>false</enabled>
-			</snapshots>
-		</pluginRepository>
-		<pluginRepository>
-			<id>spring-releases</id>
-			<name>Spring Releases</name>
-			<url>https://repo.spring.io/release</url>
-			<snapshots>
-				<enabled>false</enabled>
-			</snapshots>
-		</pluginRepository>
-	</pluginRepositories>
 	<profiles>
 		<profile>
 			<id>fast</id>
@@ -339,5 +293,4 @@
 			</properties>
 		</profile>
 	</profiles>
->>>>>>> 2bfcefa4
 </project>